--- conflicted
+++ resolved
@@ -17,7 +17,7 @@
     publish("restrain_attempt", player_id=player.id, target=target)
     return f"You restrain {target or 'the suspect'}."
 
-<<<<<<< HEAD
+
 @register("report")
 def report_handler(client_id: str, *, description: str = "", suspect: str = None, severity: str = "minor", **kwargs):
     """Report a crime to the security system."""
@@ -70,7 +70,6 @@
     if sec.add_evidence(crime_id, note):
         return "Evidence logged."
     return "Crime not found."
-=======
 
 @register("view_cameras")
 def view_cameras_handler(client_id: str, **kwargs):
@@ -97,5 +96,4 @@
     system = get_security_system()
     log = system.get_access_log()
     lines = [f"{e['player']} -> {e['door']}" for e in log[-10:]]
-    return "Access Log:\n" + "\n".join(lines) if lines else "No access events recorded."
->>>>>>> 31cad40f
+    return "Access Log:\n" + "\n".join(lines) if lines else "No access events recorded."