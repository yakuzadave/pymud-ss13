--- conflicted
+++ resolved
@@ -13,13 +13,9 @@
 
 from .power_consumer import PowerConsumerComponent
 from .structure import StructureComponent
-<<<<<<< HEAD
 from .ai import AIComponent, CyborgComponent
-=======
 from .camera import CameraComponent
 from .motion_sensor import MotionSensorComponent
->>>>>>> 7b3bb0a5
-
 
 __all__ = [
     "RoomComponent",
@@ -32,13 +28,10 @@
     "AccessControlComponent",
     "PowerConsumerComponent",
     "StructureComponent",
-<<<<<<< HEAD
     "AIComponent",
     "CyborgComponent",
-=======
     "CameraComponent",
     "MotionSensorComponent",
->>>>>>> 7b3bb0a5
 ]
 
 # Mapping of component names in YAML to classes
@@ -53,11 +46,8 @@
     "access": AccessControlComponent,
     "power_consumer": PowerConsumerComponent,
     "structure": StructureComponent,
-<<<<<<< HEAD
     "ai": AIComponent,
     "cyborg": CyborgComponent,
-=======
     "camera": CameraComponent,
     "motion_sensor": MotionSensorComponent,
->>>>>>> 7b3bb0a5
 }