--- conflicted
+++ resolved
@@ -14,15 +14,15 @@
 from mud_server import create_mud_server
 from world import get_world
 from persistence import autosave_loop
-<<<<<<< HEAD
+
 from systems import (
     get_power_system,
     get_atmos_system,
     get_random_event_system,
 )
-=======
+
 from systems import get_random_event_system
->>>>>>> aac5ca4e
+
 
 # Module logger
 logger = logging.getLogger(__name__)
