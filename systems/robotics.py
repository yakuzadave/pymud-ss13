--- conflicted
+++ resolved
@@ -110,11 +110,8 @@
     # ------------------------------------------------------------------
     def build_cyborg(
         self, unit_id: str, chassis: RobotChassis
-<<<<<<< HEAD
     ) -> Optional[CyborgUnit]:
-=======
-    ) -> Optional[CyborgUnit]:  # noqa: E501
->>>>>>> 99ec794a
+
         req = self.recipes.get(chassis.chassis_id, {})
         for part, qty in req.items():
             if self.parts.get(part, 0) < qty:
