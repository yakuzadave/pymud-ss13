--- conflicted
+++ resolved
@@ -22,13 +22,9 @@
 from .security import SecuritySystem, get_security_system
 from .combat import CombatSystem, get_combat_system
 from .communications import CommunicationsSystem, get_comms_system
-<<<<<<< HEAD
 from .cargo import CargoSystem, get_cargo_system
-=======
 from .physics import PhysicsSystem, get_physics_system
 from .maintenance import MaintenanceSystem, get_maintenance_system
->>>>>>> 68e9fd0e
-
 
 __all__ = [
     "AtmosphericSystem",
@@ -55,15 +51,12 @@
     "get_combat_system",
     "CommunicationsSystem",
     "get_comms_system",
-<<<<<<< HEAD
     "CargoSystem",
     "get_cargo_system",
-=======
     "PhysicsSystem",
     "get_physics_system",
     "MaintenanceSystem",
     "get_maintenance_system",
->>>>>>> 68e9fd0e
     "GasMixture",
     "AtmosGrid",
     "PipeNetwork",
