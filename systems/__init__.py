"""
Systems package for MUDpy SS13.
Systems handle game-wide mechanics like atmosphere and power.
Other systems manage jobs and random events.
"""

from .atmos import AtmosphericSystem, get_atmos_system
from .gas_sim import GasMixture, AtmosGrid, PipeNetwork
from .fire import FireSystem
from .power import PowerSystem, get_power_system
from .jobs import JobSystem, get_job_system
from .random_events import RandomEventSystem, get_random_event_system
from .antagonists import AntagonistSystem, get_antagonist_system
from .chemistry import ChemistrySystem, get_chemistry_system
from .disease import DiseaseSystem, get_disease_system
from .communications import CommunicationsSystem, get_comms_system
from .research import ResearchSystem, get_research_system
from .security import SecuritySystem, get_security_system
from .communications import CommunicationsSystem, get_comms_system
<<<<<<< HEAD
from .physics import PhysicsSystem, get_physics_system
=======
from .maintenance import MaintenanceSystem, get_maintenance_system
>>>>>>> 4466f535


__all__ = [
    "AtmosphericSystem",
    "get_atmos_system",
    "PowerSystem",
    "get_power_system",
    "JobSystem",
    "get_job_system",
    "RandomEventSystem",
    "get_random_event_system",
    "AntagonistSystem",
    "get_antagonist_system",
    "ChemistrySystem",
    "get_chemistry_system",
    "DiseaseSystem",
    "get_disease_system",
    "ResearchSystem",
    "get_research_system",
    "SecuritySystem",
    "get_security_system",
    "CommunicationsSystem",
    "get_comms_system",
<<<<<<< HEAD
    "PhysicsSystem",
    "get_physics_system",
=======
    "MaintenanceSystem",
    "get_maintenance_system",
>>>>>>> 4466f535
    "GasMixture",
    "AtmosGrid",
    "PipeNetwork",
    "FireSystem",
]
<|MERGE_RESOLUTION|>--- conflicted
+++ resolved
@@ -17,11 +17,8 @@
 from .research import ResearchSystem, get_research_system
 from .security import SecuritySystem, get_security_system
 from .communications import CommunicationsSystem, get_comms_system
-<<<<<<< HEAD
 from .physics import PhysicsSystem, get_physics_system
-=======
 from .maintenance import MaintenanceSystem, get_maintenance_system
->>>>>>> 4466f535
 
 
 __all__ = [
@@ -45,13 +42,10 @@
     "get_security_system",
     "CommunicationsSystem",
     "get_comms_system",
-<<<<<<< HEAD
     "PhysicsSystem",
     "get_physics_system",
-=======
     "MaintenanceSystem",
     "get_maintenance_system",
->>>>>>> 4466f535
     "GasMixture",
     "AtmosGrid",
     "PipeNetwork",
