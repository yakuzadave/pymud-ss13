--- conflicted
+++ resolved
@@ -34,11 +34,8 @@
     parole: bool = False
 
 
-<<<<<<< HEAD
-=======
-
-
->>>>>>> d1b470da
+
+
 @dataclass
 class Camera:
     """Representation of a security camera."""
@@ -60,26 +57,12 @@
 
 
 class SecuritySystem:
-<<<<<<< HEAD
     """Central security monitoring and crime management system."""
 
     def __init__(self) -> None:
         # Crime/prison management
-=======
-
-    """Tracks crimes, prisoners and performs security monitoring."""
-
-    """Central security monitoring and crime management system."""
-
-    def __init__(self) -> None:
-        # Crime/prisoner tracking
-
-    """Central system for crime tracking and security monitoring."""
-
-    def __init__(self) -> None:
-        # Crime/prison management
-
->>>>>>> d1b470da
+
+
         self._next_crime_id = 1
         self.crimes: Dict[int, CrimeRecord] = {}
         self.prisoners: Dict[str, Prisoner] = {}
@@ -109,8 +92,6 @@
         subscribe("door_closed", self.on_access_event)
         logger.info("Security system initialized")
 
-
-<<<<<<< HEAD
         # Sensor and camera tracking
         self.cameras: Dict[str, Camera] = {}
         self.sensors: Dict[str, MotionSensor] = {}
@@ -123,11 +104,9 @@
         subscribe("door_closed", self.on_access_event)
         logger.info("Security system initialized")
 
-=======
-
-    # ------------------------------------------------------------------
-    # Crime database
->>>>>>> d1b470da
+
+
+
     # ------------------------------------------------------------------
     # Crime tracking
     def report_crime(
@@ -190,17 +169,11 @@
         for pid in expired:
             self.release(pid)
 
-<<<<<<< HEAD
-=======
+
 
 
     # Monitoring ------------------------------------------------------
 
-    # ------------------------------------------------------------------
-    # Surveillance
-
-    # Monitoring infrastructure
->>>>>>> d1b470da
     # ------------------------------------------------------------------
     def register_camera(self, camera_id: str, location: str) -> None:
         """Register a security camera."""
@@ -225,20 +198,10 @@
         self.enabled = False
         logger.info("Security system stopped")
 
-<<<<<<< HEAD
     # ------------------------------------------------------------------
     def on_object_moved(self, object_id: str, from_location: str | None, to_location: str | None, **_: Any) -> None:
         """Handle motion sensor triggers for moved objects."""
-=======
-
-    def on_object_moved(
-        self,
-        object_id: str,
-        from_location: str | None,
-        to_location: str | None,
-        **_: Any,
-    ) -> None:
->>>>>>> d1b470da
+
         if not to_location:
             return
         for sensor in self.sensors.values():
@@ -274,10 +237,7 @@
         """Return door access log."""
         return list(self.access_log)
 
-<<<<<<< HEAD
-
-=======
->>>>>>> d1b470da
+
 _SECURITY_SYSTEM = SecuritySystem()
 
 
