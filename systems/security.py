--- conflicted
+++ resolved
@@ -35,11 +35,7 @@
     parole: bool = False
 
 
-<<<<<<< HEAD
-=======
-
-
->>>>>>> 270fcde8
+
 @dataclass
 class Camera:
     """Representation of a security camera."""
@@ -70,8 +66,7 @@
         self._next_crime_id = 1
         self.crimes: Dict[int, CrimeRecord] = {}
         self.prisoners: Dict[str, Prisoner] = {}
-<<<<<<< HEAD
-=======
+
         # monitoring
         self.cameras: Dict[str, Camera] = {}
         self.sensors: Dict[str, MotionSensor] = {}
@@ -99,23 +94,12 @@
         logger.info("Security system initialized")
 
         # Sensor and camera tracking
->>>>>>> 270fcde8
-        self.cameras: Dict[str, Camera] = {}
-        self.sensors: Dict[str, MotionSensor] = {}
-        self.access_log: List[Dict[str, Any]] = []
-        self.alerts: List[Dict[str, Any]] = []
-
-        self.enabled = False
-        subscribe("object_moved", self.on_object_moved)
-        subscribe("door_opened", self.on_access_event)
-        subscribe("door_closed", self.on_access_event)
-        logger.info("Security system initialized")
-<<<<<<< HEAD
-=======
-
-
-
->>>>>>> 270fcde8
+
+
+
+
+
+
 
     # ------------------------------------------------------------------
     # Crime tracking
@@ -186,9 +170,9 @@
         for pid in expired:
             self.release(pid)
 
-<<<<<<< HEAD
+
     # -- Camera and sensor management -----------------------------------------
-=======
+
 _SECURITY_SYSTEM = SecuritySystem()
 
 
@@ -218,7 +202,7 @@
 
 
     # ------------------------------------------------------------------
->>>>>>> 270fcde8
+
     def register_camera(self, camera_id: str, location: str) -> None:
         """Register a security camera."""
         self.cameras[camera_id] = Camera(camera_id, location)
@@ -288,10 +272,8 @@
 
 def get_security_system() -> SecuritySystem:
     """Return the global security system instance."""
-<<<<<<< HEAD
     return SECURITY_SYSTEM
-=======
-    return _SECURITY_SYSTEM
->>>>>>> 270fcde8
-
-
+
+
+
+
