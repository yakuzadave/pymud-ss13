--- conflicted
+++ resolved
@@ -34,10 +34,9 @@
     parole: bool = False
 
 
-<<<<<<< HEAD
-=======
-@dataclass
->>>>>>> 5d154f16
+
+
+@dataclass
 class Camera:
     """Representation of a security camera."""
 
@@ -58,11 +57,10 @@
 
 
 class SecuritySystem:
-<<<<<<< HEAD
+
     """Tracks crimes, prisoners and performs security monitoring."""
-=======
+
     """Central security monitoring and crime management system."""
->>>>>>> 5d154f16
 
     def __init__(self) -> None:
         # Crime/prisoner tracking
@@ -167,8 +165,7 @@
         for pid in expired:
             self.release(pid)
 
-<<<<<<< HEAD
-=======
+
 
     # Monitoring ------------------------------------------------------
 
@@ -176,7 +173,6 @@
     # Surveillance
 
     # Monitoring infrastructure
->>>>>>> 5d154f16
     # ------------------------------------------------------------------
     def register_camera(self, camera_id: str, location: str) -> None:
         self.cameras[camera_id] = Camera(camera_id, location)
@@ -199,10 +195,7 @@
         self.enabled = False
         logger.info("Security system stopped")
 
-<<<<<<< HEAD
-    # ------------------------------------------------------------------
-    def on_object_moved(self, object_id: str, from_location: str | None, to_location: str | None, **_: Any) -> None:
-=======
+
     def on_object_moved(
         self,
         object_id: str,
@@ -210,7 +203,6 @@
         to_location: str | None,
         **_: Any,
     ) -> None:
->>>>>>> 5d154f16
         if not to_location:
             return
         for sensor in self.sensors.values():
@@ -248,8 +240,5 @@
 
 def get_security_system() -> SecuritySystem:
     """Return the global security system instance."""
-<<<<<<< HEAD
     return SECURITY_SYSTEM
-=======
-    return _SECURITY_SYSTEM
->>>>>>> 5d154f16
+
