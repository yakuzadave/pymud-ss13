"""Security and crime management system."""

import logging
import time
from dataclasses import dataclass, field
from typing import Dict, List, Optional, Any

from events import publish, subscribe

logger = logging.getLogger(__name__)


@dataclass
class CrimeRecord:
    """Represents a crime report."""

    crime_id: int
    reporter_id: str
    suspect_id: Optional[str]
    description: str
    severity: str
    evidence: List[str] = field(default_factory=list)
    status: str = "open"


@dataclass
class Prisoner:
    """Represents an incarcerated player."""

    player_id: str
    cell_id: Optional[str]
    release_time: float
    parole: bool = False


@dataclass
class Camera:
    """Representation of a security camera."""

    camera_id: str
    location: str
    active: bool = True
    recordings: List[str] = field(default_factory=list)


@dataclass
class MotionSensor:
    """Representation of a motion sensor."""

    sensor_id: str
    location: str
    sensitivity: float = 1.0
    active: bool = True


class SecuritySystem:
    """Central system for crime tracking and security monitoring."""

    def __init__(self) -> None:
        # Crime/prison management
        self._next_crime_id = 1
        self.crimes: Dict[int, CrimeRecord] = {}
        self.prisoners: Dict[str, Prisoner] = {}

        # Monitoring infrastructure
        self.cameras: Dict[str, Camera] = {}
        self.sensors: Dict[str, MotionSensor] = {}
        self.access_log: List[Dict[str, Any]] = []
        self.alerts: List[Dict[str, Any]] = []

        self.enabled = False
        subscribe("object_moved", self.on_object_moved)
        subscribe("door_opened", self.on_access_event)
        subscribe("door_closed", self.on_access_event)
        logger.info("Security system initialized")

    # ------------------------------------------------------------------
    # Crime database
    # ------------------------------------------------------------------
    def report_crime(
        self,
        reporter_id: str,
        description: str,
        suspect_id: Optional[str] = None,
        severity: str = "minor",
    ) -> CrimeRecord:
        """Record a new crime and return the record."""
        cid = self._next_crime_id
        self._next_crime_id += 1
        record = CrimeRecord(
            crime_id=cid,
            reporter_id=reporter_id,
            suspect_id=suspect_id,
            description=description,
            severity=severity,
        )
        self.crimes[cid] = record
        publish(
            "crime_reported",
            crime_id=cid,
            reporter_id=reporter_id,
            suspect_id=suspect_id,
            severity=severity,
        )
        logger.info(f"Crime reported {cid} by {reporter_id}")
        return record

    def add_evidence(self, crime_id: int, evidence_desc: str) -> bool:
        record = self.crimes.get(crime_id)
        if not record:
            return False
        record.evidence.append(evidence_desc)
        publish("evidence_collected", crime_id=crime_id, description=evidence_desc)
        return True

    def arrest(self, player_id: str, duration: float, cell_id: Optional[str] = None) -> Prisoner:
        """Arrest a player and add them to the prisoner database."""
        release_time = time.time() + duration
        prisoner = Prisoner(player_id=player_id, cell_id=cell_id, release_time=release_time)
        self.prisoners[player_id] = prisoner
        publish("player_arrested", player_id=player_id, cell_id=cell_id, duration=duration)
        logger.info(f"Player {player_id} arrested for {duration} seconds")
        return prisoner

    def release(self, player_id: str) -> bool:
        prisoner = self.prisoners.pop(player_id, None)
        if not prisoner:
            return False
        publish("player_released", player_id=player_id)
        logger.info(f"Player {player_id} released from prison")
        return True

    def check_sentence_expirations(self) -> None:
        """Release prisoners whose sentences have elapsed."""
        now = time.time()
        expired = [pid for pid, p in self.prisoners.items() if p.release_time <= now]
        for pid in expired:
            self.release(pid)

<<<<<<< HEAD
    # ------------------------------------------------------------------
    # Monitoring infrastructure
    # ------------------------------------------------------------------
    def register_camera(self, camera_id: str, location: str) -> None:
        self.cameras[camera_id] = Camera(camera_id, location)
        logger.debug(f"Registered camera {camera_id} at {location}")

    def register_sensor(self, sensor_id: str, location: str, sensitivity: float = 1.0) -> None:
        self.sensors[sensor_id] = MotionSensor(sensor_id, location, sensitivity)
        logger.debug(f"Registered sensor {sensor_id} at {location}")

    def start(self) -> None:
        """Activate the security system."""
        self.enabled = True
        logger.info("Security system started")

    def stop(self) -> None:
        """Deactivate the security system."""
        self.enabled = False
        logger.info("Security system stopped")

    def on_object_moved(self, object_id: str, from_location: str | None, to_location: str | None, **_: Any) -> None:
        if not to_location:
            return
        for sensor in self.sensors.values():
            if sensor.active and sensor.location == to_location:
                alert = {"type": "motion", "object": object_id, "location": to_location}
                self.alerts.append(alert)
                publish("security_alert", alert=alert)
                logger.debug(f"Motion detected by {sensor.sensor_id} in {to_location}")

    def on_access_event(self, door_id: str, player_id: str, **_: Any) -> None:
        entry = {"door": door_id, "player": player_id}
        self.access_log.append(entry)
        logger.debug(f"Access event on {door_id} by {player_id}")

    def update(self) -> None:
        """Process pending alerts."""
        if not self.enabled:
            return
        while self.alerts:
            alert = self.alerts.pop(0)
            publish("security_dispatch", alert=alert)

    def get_alerts(self) -> List[Dict[str, Any]]:
        return list(self.alerts)

    def get_access_log(self) -> List[Dict[str, Any]]:
        return list(self.access_log)

=======
>>>>>>> 4466f535

_SECURITY_SYSTEM = SecuritySystem()


def get_security_system() -> SecuritySystem:
    """Return the global security system instance."""
    return _SECURITY_SYSTEM<|MERGE_RESOLUTION|>--- conflicted
+++ resolved
@@ -137,7 +137,6 @@
         for pid in expired:
             self.release(pid)
 
-<<<<<<< HEAD
     # ------------------------------------------------------------------
     # Monitoring infrastructure
     # ------------------------------------------------------------------
@@ -188,9 +187,6 @@
     def get_access_log(self) -> List[Dict[str, Any]]:
         return list(self.access_log)
 
-=======
->>>>>>> 4466f535
-
 _SECURITY_SYSTEM = SecuritySystem()
 
 
