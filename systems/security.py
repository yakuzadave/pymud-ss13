--- conflicted
+++ resolved
@@ -169,20 +169,16 @@
         for pid in expired:
             self.release(pid)
 
-
-<<<<<<< HEAD
 _SECURITY_SYSTEM = SecuritySystem()
 
 
 class Camera:
     """Representation of a security camera."""
-=======
->>>>>>> f18749af
+
 
 
     # Monitoring ------------------------------------------------------
 
-<<<<<<< HEAD
 class SecurityMonitoringSystem:
     """Central security monitoring system."""
 
@@ -198,9 +194,8 @@
         subscribe("door_closed", self.on_access_event)
         logger.info("Security system initialized")
 
-=======
-    # ------------------------------------------------------------------
->>>>>>> f18749af
+
+    # ------------------------------------------------------------------
     def register_camera(self, camera_id: str, location: str) -> None:
         """Register a security camera."""
         self.cameras[camera_id] = Camera(camera_id, location)
@@ -264,12 +259,10 @@
         return list(self.access_log)
 
 
-<<<<<<< HEAD
-=======
+
 _SECURITY_SYSTEM = SecuritySystem()
 
 
->>>>>>> f18749af
 def get_security_system() -> SecuritySystem:
     """Return the global security system instance."""
     return SECURITY_SYSTEM
