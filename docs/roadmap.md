--- conflicted
+++ resolved
@@ -45,13 +45,8 @@
 
 ### Phase 8 – Advanced Systems
 - [ ] **Robotics & Cyborg Expansion** – extend robotics modules with remote control and power management.
-<<<<<<< HEAD
-- [ ] **Genetics & Cloning** – integrate the genetics system with cloning mechanics and mutation effects.
 - [x] **Economy & Cargo** – deepen the trading system with market events and player-driven supply chains.
-=======
 - [x] **Genetics & Cloning** – integrate the genetics system with cloning mechanics and mutation effects.
-- [ ] **Economy & Cargo** – deepen the trading system with market events and player-driven supply chains.
->>>>>>> 2732ee9d
 - [ ] **Space Exploration** – broaden away missions with random hazards and resource gathering.
 - [ ] **Enhanced Frontend** – improve the browser UI with inventory management and richer map interactions.
 - [ ] **Account Management** – persistent user accounts with authentication and admin permissions.